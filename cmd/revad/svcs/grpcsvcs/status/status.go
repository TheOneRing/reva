// Copyright 2018-2019 CERN
//
// Licensed under the Apache License, Version 2.0 (the "License");
// you may not use this file except in compliance with the License.
// You may obtain a copy of the License at
//
//     http://www.apache.org/licenses/LICENSE-2.0
//
// Unless required by applicable law or agreed to in writing, software
// distributed under the License is distributed on an "AS IS" BASIS,
// WITHOUT WARRANTIES OR CONDITIONS OF ANY KIND, either express or implied.
// See the License for the specific language governing permissions and
// limitations under the License.
//
// In applying this license, CERN does not waive the privileges and immunities
// granted to it by virtue of its status as an Intergovernmental Organization
// or submit itself to any jurisdiction.

// Package status contains helpers functions
// to create grpc Status with contextual information,
// like traces.
package status

import (
	"context"
	"errors"

	rpcpb "github.com/cs3org/go-cs3apis/cs3/rpc"
	"github.com/cs3org/reva/pkg/appctx"
	"go.opencensus.io/trace"
)

// NewOK returns a Status with CODE_OK.
func NewOK(ctx context.Context) *rpcpb.Status {
	return &rpcpb.Status{
		Code:  rpcpb.Code_CODE_OK,
		Trace: getTrace(ctx),
	}
}

// NewNotFound returns a Status with CODE_NOT_FOUND and logs the msg.
func NewNotFound(ctx context.Context, msg string) *rpcpb.Status {
	appctx.GetLogger(ctx).Warn().Msg(msg)
	return &rpcpb.Status{
		Code:    rpcpb.Code_CODE_NOT_FOUND,
		Message: msg,
		Trace:   getTrace(ctx),
	}
}

// NewInvalid returns a Status with CODE_INVALID_ARGUMENT and logs the msg.
func NewInvalid(ctx context.Context, msg string) *rpcpb.Status {
	appctx.GetLogger(ctx).Warn().Msg(msg)
	return &rpcpb.Status{
		Code:    rpcpb.Code_CODE_INVALID_ARGUMENT,
		Message: msg,
		Trace:   getTrace(ctx),
	}
}

// NewInternal returns a Status with CODE_INTERNAL and logs the msg.
// In this case, err MUST be filled for tracking purposes.
func NewInternal(ctx context.Context, err error, msg string) *rpcpb.Status {
	if err != nil {
		panic("Internal error triggered without an error context")
	}
	appctx.GetLogger(ctx).Err(err).Msg(msg)
	return &rpcpb.Status{
		Code:    rpcpb.Code_CODE_INTERNAL,
		Message: msg,
		Trace:   getTrace(ctx),
	}
}

// NewUnauthenticated returns a Status with CODE_UNAUTHENTICATED and logs the msg.
func NewUnauthenticated(ctx context.Context, err error, msg string) *rpcpb.Status {
	appctx.GetLogger(ctx).Warn().Err(err).Msg(msg)
	return &rpcpb.Status{
		Code:    rpcpb.Code_CODE_UNAUTHENTICATED,
		Message: msg,
		Trace:   getTrace(ctx),
	}
}

// NewUnimplemented returns a Status with CODE_UNIMPLEMENTED and logs the msg.
func NewUnimplemented(ctx context.Context, err error, msg string) *rpcpb.Status {
	appctx.GetLogger(ctx).Error().Err(err).Msg(msg)
	return &rpcpb.Status{
		Code:    rpcpb.Code_CODE_UNIMPLEMENTED,
		Message: msg,
		Trace:   getTrace(ctx),
	}
}

<<<<<<< HEAD
// NewInvalidArg returns a Status with CODE_INVALID_ARGUMENT.
func NewInvalidArg(ctx context.Context, msg string) *rpcpb.Status {
	return &rpcpb.Status{Code: rpcpb.Code_CODE_INVALID_ARGUMENT,
		Message: msg,
		Trace:   getTrace(ctx),
	}
}

=======
// NewErrorFromCode returns a standardized Error for a given RPC code.
func NewErrorFromCode(code rpcpb.Code, pkgname string) error {
	return errors.New(pkgname + ": RPC failed with code " + code.String())
}

// internal function to attach the trace to a context
>>>>>>> dccd3b8b
func getTrace(ctx context.Context) string {
	span := trace.FromContext(ctx)
	return span.SpanContext().TraceID.String()
}<|MERGE_RESOLUTION|>--- conflicted
+++ resolved
@@ -92,7 +92,6 @@
 	}
 }
 
-<<<<<<< HEAD
 // NewInvalidArg returns a Status with CODE_INVALID_ARGUMENT.
 func NewInvalidArg(ctx context.Context, msg string) *rpcpb.Status {
 	return &rpcpb.Status{Code: rpcpb.Code_CODE_INVALID_ARGUMENT,
@@ -101,14 +100,12 @@
 	}
 }
 
-=======
 // NewErrorFromCode returns a standardized Error for a given RPC code.
 func NewErrorFromCode(code rpcpb.Code, pkgname string) error {
 	return errors.New(pkgname + ": RPC failed with code " + code.String())
 }
 
 // internal function to attach the trace to a context
->>>>>>> dccd3b8b
 func getTrace(ctx context.Context) string {
 	span := trace.FromContext(ctx)
 	return span.SpanContext().TraceID.String()
